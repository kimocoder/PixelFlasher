--- conflicted
+++ resolved
@@ -13,11 +13,7 @@
 
 - Simple UI interface, click and go. No more command line.
 - Fully Automated, pre-patch factory image with Magisk (without user interaction) and perform upgrades without losing root.
-<<<<<<< HEAD
-No more manually extracting files tranfering to the phone, patching / reflashing and doing multiple reboots.
-=======
 No more manually extracting files transferring to the phone, patching / re-flashing and doing multiple reboots.
->>>>>>> 197e5820
 No more setting airplane mode and clearing storage to retain Safetynet passing.
 (This Assumes that the phone was previously rooted with Magisk)
 - Choose to keep data or wipe data.
@@ -26,13 +22,8 @@
   - id
   - hardware
   - current installed firmware.
-<<<<<<< HEAD
-  - if it is rooted with magisk.
-  - magisk version
-=======
   - if it is rooted with Magisk.
   - Magisk version
->>>>>>> 197e5820
   - connection mode.
 - Display Android Platform Tools (SDK) version.
 - Advanced features are hidden to keep the interface simple and easy to follow.
@@ -44,11 +35,7 @@
 - Option to flash to both slots.
 - Options to disable verity and or verification.
 - Ability to change the active slot.
-<<<<<<< HEAD
-- Abililty to live boot to custom boot.img (temporary root).
-=======
 - Ability to live boot to custom boot.img (temporary root).
->>>>>>> 197e5820
 - Ability to boot to recovery.
 - Ability to flash custom image: boot, recovery, radio, kernel, ...
 
@@ -145,11 +132,7 @@
 ![Image of PixelFlasher GUI](/images/advanced-options.png)
 ![Image of PixelFlasher GUI](/images/advanced-gui.png)
 
-<<<<<<< HEAD
-In this mode the following aditional options are exposed, below notes are more for enumeration than a guide, as they should be trivial and obvious to an expert.
-=======
 In this mode the following additional options are exposed, below notes are more for enumeration than a guide, as they should be trivial and obvious to an expert.
->>>>>>> 197e5820
 
 1. Option to Change the Active Slot (the inactive slot is automatically selected).
 Option to reboot to Recovery.
